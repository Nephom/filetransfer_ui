// Make FileBrowser component available globally (must be before the component definition)
if (!window.FileTransferApp) {
    window.FileTransferApp = {};
}

const FileBrowser = ({ token, user }) => {
    const [files, setFiles] = React.useState([]);
    const [loading, setLoading] = React.useState(true);
    const [error, setError] = React.useState('');
    const [currentPath, setCurrentPath] = React.useState('');
    const [displayPath, setDisplayPath] = React.useState('');
    const [selectedFiles, setSelectedFiles] = React.useState([]);
    const [viewMode, setViewMode] = React.useState('grid');
    const [searchQuery, setSearchQuery] = React.useState('');
    const [showUploadModal, setShowUploadModal] = React.useState(false);
    const [uploadingFiles, setUploadingFiles] = React.useState([]);
    const [clipboard, setClipboard] = React.useState({ items: [], action: null });
    const [showNewFolderModal, setShowNewFolderModal] = React.useState(false);
    const [newFolderName, setNewFolderName] = React.useState('');
    const [showUserDropdown, setShowUserDropdown] = React.useState(false);
    const [showChangePasswordModal, setShowChangePasswordModal] = React.useState(false);
    const [isDragging, setIsDragging] = React.useState(false);
    const [showActionsDropdown, setShowActionsDropdown] = React.useState(false);
    const [showRenameModal, setShowRenameModal] = React.useState(false);
    const [renameTarget, setRenameTarget] = React.useState(null);
    const [newName, setNewName] = React.useState('');

    React.useEffect(() => {
        fetchFiles();
    }, []);

    const timeoutIdRef = React.useRef(null);

    // Handle clicks outside context menu and dropdown
    const handleGlobalClick = () => {
        if (showUserDropdown) {
            setShowUserDropdown(false);
        }
        if (showActionsDropdown) {
            setShowActionsDropdown(false);
        }
    };

    React.useEffect(() => {
        document.addEventListener('click', handleGlobalClick);
        return () => document.removeEventListener('click', handleGlobalClick);
    }, [showUserDropdown, showActionsDropdown]);

    const fetchFiles = async (path = currentPath) => {
        // When fetching files, clear the search query
        setSearchQuery('');
        try {
            setLoading(true);
            setError('');
            const response = await fetch(`/api/files?path=${encodeURIComponent(path)}`, {
                headers: { 'Authorization': `Bearer ${token}` }
            });
            
            if (!response.ok) throw new Error('Failed to fetch files');
            const data = await response.json();
            
            // Filter out files with null/undefined names
            const validFiles = data.files ? data.files.filter(f => f && f.name) : [];
            setFiles(validFiles);
            const newPath = data.currentPath || '';
            setCurrentPath(newPath);
            setDisplayPath(newPath);
        } catch (err) {
            setError(err.message);
        } finally {
            setLoading(false);
        }
    };

    const performSearch = async (query) => {
        if (!query.trim()) {
            fetchFiles(currentPath); // Fetch current directory if search is cleared
            return;
        }
        
        try {
            setLoading(true);
            setError('');
<<<<<<< HEAD
            const response = await fetch(`/api/files/search?q=${encodeURIComponent(query)}`, {
                headers: { 'Authorization': `Bearer ${token}` }
            });
            
            if (!response.ok) throw new Error('Search failed');
            const searchResults = await response.json();
            setFiles(searchResults);
            setCurrentPath('Search Results');
=======
            const response = await fetch('/api/files/search', {
                method: 'POST',
                headers: {
                    'Content-Type': 'application/json',
                    'Authorization': `Bearer ${token}`
                },
                body: JSON.stringify({ query })
            });
            
            if (!response.ok) {
                const errorData = await response.json().catch(() => ({ message: 'Search failed' }));
                throw new Error(errorData.message || 'Search failed');
            }
            
            const data = await response.json();
            
            // The backend returns a flat list of files from the search
            const validFiles = data.files ? data.files.filter(f => f && f.name) : [];
            setFiles(validFiles);
            setDisplayPath(`Search results for "${query}"`);
>>>>>>> 12217500
        } catch (err) {
            setError(err.message);
        } finally {
            setLoading(false);
        }
    };



    const navigateToFolder = (folderPath, folderName) => {
        setSelectedFiles([]);
        setError(''); // Clear any errors
        fetchFiles(folderPath);
    };

    const navigateBack = () => {
        if (searchQuery) {
            // If searching, "back" should clear the search and restore the previous directory
            setSearchQuery('');
            fetchFiles(currentPath);
        } else if (currentPath) {
            const parentPath = currentPath.split('/').slice(0, -1).join('/');
            setSelectedFiles([]);
            setError(''); // Clear any errors
            fetchFiles(parentPath);
        }
    };

    const toggleFileSelection = (file) => {
        const isSelected = selectedFiles.some(f => f.path === file.path);
        if (isSelected) {
            setSelectedFiles(selectedFiles.filter(f => f.path !== file.path));
        } else {
            setSelectedFiles([...selectedFiles, file]);
        }
    };

    const selectAllFiles = () => {
        const validFiles = files.filter(f => f && f.name);
        if (selectedFiles.length === validFiles.length && validFiles.length > 0) {
            setSelectedFiles([]);
        } else {
            setSelectedFiles(validFiles);
        }
    };

    const deleteSelectedFiles = async () => {
        if (selectedFiles.length === 0) return;
        
        const itemsToDelete = selectedFiles.map(file => ({
            name: file.name,
            isDirectory: file.isDirectory
        }));
        
        try {
            const response = await fetch('/api/delete', {
                method: 'POST',
                headers: {
                    'Content-Type': 'application/json',
                    'Authorization': `Bearer ${token}`
                },
                body: JSON.stringify({
                    items: itemsToDelete,
                    path: currentPath
                })
            });
            
            if (response.ok) {
                fetchFiles();
                setSelectedFiles([]);
            } else {
                const data = await response.json();
                setError(data.error || 'Failed to delete files');
            }
        } catch (err) {
            setError('Connection error');
        }
    };

    const downloadFile = async (file) => {
        try {
            const response = await fetch(`/api/files/download/${encodeURIComponent(file.path)}`, {
                headers: { 'Authorization': `Bearer ${token}` }
            });
            
            if (response.ok) {
                const blob = await response.blob();
                const url = window.URL.createObjectURL(blob);
                const a = document.createElement('a');
                a.href = url;
                a.download = file.name;
                document.body.appendChild(a);
                a.click();
                document.body.removeChild(a);
                window.URL.revokeObjectURL(url);
            } else {
                const data = await response.json();
                setError(data.error || 'Download failed');
            }
        } catch (err) {
            setError('Download failed');
        }
    };

    const handleDownload = () => {
        if (selectedFiles.length === 1 && !selectedFiles[0].isDirectory) {
            downloadFile(selectedFiles[0]);
        } else if (selectedFiles.length > 0) {
            downloadArchive(selectedFiles);
        }
    };

    const downloadArchive = async (files) => {
        try {
            const response = await fetch('/api/archive', {
                method: 'POST',
                headers: {
                    'Content-Type': 'application/json',
                    'Authorization': `Bearer ${token}`
                },
                body: JSON.stringify({
                    items: files.map(f => ({
                        name: f.name,
                        isDirectory: f.isDirectory
                    })),
                    currentPath: currentPath
                })
            });

            if (response.ok) {
                const blob = await response.blob();
                const url = window.URL.createObjectURL(blob);
                const a = document.createElement('a');
                a.href = url;
                a.download = 'archive.zip';
                document.body.appendChild(a);
                a.click();
                document.body.removeChild(a);
                window.URL.revokeObjectURL(url);
            } else {
                const data = await response.json();
                setError(data.error || 'Archive download failed');
            }
        } catch (err) {
            setError('Archive download failed');
        }
    };

    const createNewFolder = async () => {
        if (!newFolderName.trim()) {
            setError('Folder name cannot be empty');
            return;
        }
        
        try {
            const response = await fetch('/api/create-folder', {
                method: 'POST',
                headers: {
                    'Content-Type': 'application/json',
                    'Authorization': `Bearer ${token}`
                },
                body: JSON.stringify({
                    path: currentPath,
                    folderName: newFolderName
                })
            });
            
            if (response.ok) {
                fetchFiles();
                setNewFolderName('');
                setShowNewFolderModal(false);
            } else {
                const data = await response.json();
                setError(data.error || 'Failed to create folder');
            }
        } catch (err) {
            setError('Connection error');
        }
    };

    const handleRefresh = async () => {
        fetchFiles();
        setSelectedFiles([]);
    };

    const handleFileUpload = async (uploadingFiles) => {
        if (uploadingFiles.length === 0) return;
        
        const formData = new FormData();
        uploadingFiles.forEach(file => {
            formData.append('files', file);
        });
        formData.append('path', currentPath);
        
        try {
            const response = await fetch('/api/upload', {
                method: 'POST',
                body: formData,
                headers: { 'Authorization': `Bearer ${token}` }
            });
            
            if (response.ok) {
                fetchFiles();
                setShowUploadModal(false);
                setUploadingFiles([]);
            } else {
                const data = await response.json();
                setError(data.error || 'Upload failed');
            }
        } catch (err) {
            setError('Upload failed');
        }
    };

    const handleDragEnter = (e) => {
        e.preventDefault();
        e.stopPropagation();
        setIsDragging(true);
    };

    const handleDragOver = (e) => {
        e.preventDefault();
        e.stopPropagation();
    };

    const handleDragLeave = (e) => {
        e.preventDefault();
        e.stopPropagation();
        // Only set isDragging to false if we're leaving the content area itself
        // Check if the related target is outside the content area
        if (e.currentTarget === e.target) {
            setIsDragging(false);
        }
    };

    const handleDrop = (e) => {
        e.preventDefault();
        e.stopPropagation();
        setIsDragging(false);
        const droppedFiles = Array.from(e.dataTransfer.files);
        if (droppedFiles.length > 0) {
            setUploadingFiles(droppedFiles);
            setShowUploadModal(true);
        }
    };

    // The files state is now the single source of truth, populated by either fetchFiles or performSearch.
    const validFilteredFiles = files.filter(file => file && file.name);

    const getFileIcon = (file) => {
        if (file.isDirectory) return '📁';
        const ext = file.name.split('.').pop().toLowerCase();
        const iconMap = {
            'pdf': '📄', 'txt': '📝', 'doc': '📄', 'docx': '📄',
            'xls': '📊', 'xlsx': '📊', 'ppt': '📽️', 'pptx': '📽️',
            'jpg': '🖼️', 'jpeg': '🖼️', 'png': '🖼️', 'gif': '🖼️',
            'mp4': '🎬', 'avi': '🎬', 'mov': '🎬',
            'mp3': '🎵', 'wav': '🎵', 'flac': '🎵',
            'zip': '📦', 'rar': '📦', 'tar': '📦', 'gz': '📦',
            'js': '📜', 'ts': '📜', 'jsx': '📜', 'tsx': '📜',
            'py': '🐍', 'java': '☕', 'cpp': '📝', 'c': '📝',
            'html': '🌐', 'css': '🎨', 'json': '📋', 'xml': '📋',
            'sql': '🗄️', 'db': '🗄️'
        };
        return iconMap[ext] || '📄';
    };





    const renameFile = async (file, newName) => {
        try {
            const response = await fetch('/api/rename', {
                method: 'POST',
                headers: {
                    'Content-Type': 'application/json',
                    'Authorization': `Bearer ${token}`
                },
                body: JSON.stringify({
                    oldPath: file.path,
                    newPath: file.path.replace(file.name, newName),
                    newName: newName
                })
            });

            if (response.ok) {
                fetchFiles();
            } else {
                const data = await response.json();
                setError(data.error || 'Failed to rename file');
            }
        } catch (err) {
            setError('Rename failed');
        }
    };

    const handleChangePassword = async (oldPassword, newPassword) => {
        try {
            const response = await fetch('/auth/change-password', {
                method: 'POST',
                headers: {
                    'Content-Type': 'application/json',
                    'Authorization': `Bearer ${token}`
                },
                body: JSON.stringify({
                    oldPassword: oldPassword,
                    newPassword: newPassword
                })
            });

            if (response.ok) {
                setShowChangePasswordModal(false);
                // You could show a success message here
            } else {
                const data = await response.json();
                setError(data.error || 'Failed to change password');
            }
        } catch (err) {
            setError('Connection error');
        }
    };

    const handleLogout = () => {
        localStorage.removeItem('token');
        window.location.reload();
    };

    // Copy selected files to clipboard
    const handleCopy = () => {
        if (selectedFiles.length === 0) {
            setError('Please select files to copy');
            return;
        }
        // Create a new array to avoid reference issues
        const copiedItems = selectedFiles.map(f => ({
            name: f.name,
            path: f.path,
            isDirectory: f.isDirectory,
            size: f.size
        }));
        setClipboard({ items: copiedItems, action: 'copy' });
        setShowActionsDropdown(false);
        console.log('Copied to clipboard:', copiedItems.length, 'items');
    };

    // Cut selected files to clipboard
    const handleCut = () => {
        if (selectedFiles.length === 0) {
            setError('Please select files to move');
            return;
        }
        // Create a new array to avoid reference issues
        const cutItems = selectedFiles.map(f => ({
            name: f.name,
            path: f.path,
            isDirectory: f.isDirectory,
            size: f.size
        }));
        setClipboard({ items: cutItems, action: 'cut' });
        setShowActionsDropdown(false);
        console.log('Cut to clipboard:', cutItems.length, 'items');
    };

    // Paste files from clipboard
    const handlePaste = async () => {
        if (clipboard.items.length === 0) {
            setError('No items in clipboard');
            return;
        }

        console.log('Pasting items:', clipboard.items);
        console.log('Paste operation:', clipboard.action);

        try {
            const storagePath = './storage';
            const response = await fetch('/api/files/paste', {
                method: 'POST',
                headers: {
                    'Content-Type': 'application/json',
                    'Authorization': `Bearer ${token}`
                },
                body: JSON.stringify({
                    items: clipboard.items.map(f => {
                        // Construct full source path
                        const fullSourcePath = f.path.startsWith(storagePath)
                            ? f.path
                            : `${storagePath}/${f.path}`;

                        return {
                            name: f.name,
                            sourcePath: fullSourcePath,
                            isDirectory: f.isDirectory
                        };
                    }),
                    operation: clipboard.action,
                    targetPath: currentPath
                })
            });

            if (response.ok) {
                const data = await response.json();
                console.log('Paste successful:', data.message);

                // Always clear clipboard after successful paste (both copy and cut)
                // For copy operations, user needs to explicitly copy again if they want to paste again
                setClipboard({ items: [], action: null });

                // Refresh file list
                await fetchFiles();

                setShowActionsDropdown(false);
                setError('');
            } else {
                const data = await response.json();
                setError(data.error || 'Paste operation failed');
            }
        } catch (err) {
            console.error('Paste error:', err);
            setError('Paste operation failed');
        }
    };

    // Open rename modal
    const handleRenameClick = () => {
        if (selectedFiles.length !== 1) {
            setError('Please select exactly one file to rename');
            return;
        }
        setRenameTarget(selectedFiles[0]);
        setNewName(selectedFiles[0].name);
        setShowRenameModal(true);
        setShowActionsDropdown(false);
    };

    // Execute rename
    const executeRename = async () => {
        if (!newName.trim() || !renameTarget) {
            setError('New name cannot be empty');
            return;
        }

        try {
            const response = await fetch('/api/files/rename', {
                method: 'PUT',
                headers: {
                    'Content-Type': 'application/json',
                    'Authorization': `Bearer ${token}`
                },
                body: JSON.stringify({
                    oldName: renameTarget.name,
                    newName: newName.trim(),
                    currentPath: currentPath
                })
            });

            if (response.ok) {
                fetchFiles();
                setShowRenameModal(false);
                setRenameTarget(null);
                setNewName('');
                setSelectedFiles([]);
                setError('');
            } else {
                const data = await response.json();
                setError(data.error || 'Rename failed');
            }
        } catch (err) {
            setError('Rename failed');
        }
    };

    const renderFileItem = (file, index) => {
        const isSelected = selectedFiles.some(f => f.path === file.path);
        const isFolder = file.isDirectory;

        return React.createElement('div', {
            key: file.path || index,
            style: {
                background: isSelected ? 'rgba(59, 130, 246, 0.2)' : 'rgba(255, 255, 255, 0.1)',
                border: isSelected ? '2px solid #3b82f6' : '1px solid rgba(255, 255, 255, 0.1)',
                borderRadius: '8px',
                padding: viewMode === 'grid' ? '16px' : '12px',
                cursor: 'pointer',
                transition: 'all 0.2s',
                display: 'flex',
                alignItems: 'center',
                gap: '12px'
            },
            onClick: (e) => {
                if (e.ctrlKey || e.metaKey) {
                    toggleFileSelection(file);
                } else if (isFolder) {
                    navigateToFolder(file.path, file.name);
                } else {
                    setSelectedFiles([file]);
                }
            },

            onDoubleClick: () => {
                if (isFolder) {
                    navigateToFolder(file.path, file.name);
                } else {
                    // Temporarily disable double-click download as per user request to fix an error.
                    // A new download implementation is planned.
                    alert('下載功能正在更新中。請暫時使用右鍵選單中的下載選項。');
                }
            }
        }, [
            React.createElement('input', {
                key: `checkbox-${file.path || file.name}-${index}`,
                type: 'checkbox',
                checked: isSelected,
                onChange: () => toggleFileSelection(file),
                style: {
                    cursor: 'pointer',
                    margin: 0
                },
                onClick: (e) => e.stopPropagation() // Prevent checkbox click from triggering parent div click
            }),
            React.createElement('span', {
                key: 'file-icon',
                style: { fontSize: '24px' }
            }, getFileIcon(file)),
            React.createElement('div', {
                key: 'file-info-container',
                style: { 
                    flex: 1, 
                    minWidth: 0 
                }
            }, [
                React.createElement('div', {
                    key: 'file-name',
                    style: { 
                        color: 'white', 
                        fontWeight: '500',
                        whiteSpace: 'nowrap',
                        overflow: 'hidden',
                        textOverflow: 'ellipsis'
                    }
                }, file.name),
                React.createElement('div', {
                    key: 'file-details',
                    style: { 
                        fontSize: '12px', 
                        color: 'rgba(255, 255, 255, 0.6)',
                        whiteSpace: 'nowrap',
                        overflow: 'hidden',
                        textOverflow: 'ellipsis'
                    }
                }, isFolder ? 'Folder' : `${(file.size || 0).toLocaleString()} bytes`)
            ])
        ]);
    };

    const fileItems = validFilteredFiles.map((file, index) => renderFileItem(file, index));

    return React.createElement('div', {
        style: {
            height: '100vh',
            background: 'linear-gradient(135deg, #2c3e50 0%, #34495e 25%, #5d6d7e 50%, #85929e 75%, #aeb6bf 100%)',
            color: 'white',
            fontFamily: 'Arial, sans-serif',
            display: 'flex',
            flexDirection: 'column'
        }
    }, [
        // Navigation Bar
        React.createElement('div', {
            key: 'navbar',
            style: {
                padding: '16px',
                background: 'rgba(44, 62, 80, 0.8)',
                display: 'flex',
                alignItems: 'center',
                justifyContent: 'space-between',
                borderBottom: '1px solid rgba(173, 181, 189, 0.2)'
            }
        }, [
            React.createElement('div', {
                key: 'navbar-left', // Add key for sibling element in array
                style: { display: 'flex', alignItems: 'center', gap: '16px' }
            }, [
                React.createElement('button', {
                    key: 'back-button',
                    onClick: navigateBack,
                    disabled: !currentPath && !searchQuery,
                    style: {
                        background: 'rgba(173, 181, 189, 0.2)',
                        border: 'none',
                        borderRadius: '6px',
                        padding: '8px 12px',
                        color: 'white',
                        cursor: (currentPath || searchQuery) ? 'pointer' : 'not-allowed',
                        opacity: (currentPath || searchQuery) ? 1 : 0.5
                    }
                }, '← Back'),
                React.createElement('div', {
                    key: 'current-path',
                    style: {
                        fontSize: '14px',
                        color: 'rgba(248, 249, 250, 0.9)',
                        maxWidth: '300px',
                        whiteSpace: 'nowrap',
                        overflow: 'hidden',
                        textOverflow: 'ellipsis'
                    }
                }, displayPath || '/'),
            ]),
            React.createElement('div', {
                key: 'navbar-right', // Add key for sibling element in array
                style: { display: 'flex', alignItems: 'center', gap: '12px' }
            }, [
                React.createElement('span', {
                    key: 'username',
                    style: { 
                        fontSize: '14px', 
                        color: 'rgba(255, 255, 255, 0.8)' 
                    }
                }, `Hello, ${user?.username || 'User'}`),
                React.createElement('div', {
                    key: 'user-dropdown-container',
                    style: { position: 'relative' }
                }, [
                    React.createElement('button', {
                        key: 'user-dropdown-toggle',
                        onClick: (e) => {
                            e.stopPropagation();
                            setShowUserDropdown(!showUserDropdown);
                        },
                        style: {
                            background: 'rgba(59, 130, 246, 0.2)',
                            border: '1px solid rgba(59, 130, 246, 0.5)',
                            borderRadius: '6px',
                            padding: '8px 12px',
                            color: '#3b82f6',
                            cursor: 'pointer',
                            fontSize: '14px',
                            display: 'flex',
                            alignItems: 'center',
                            gap: '6px'
                        }
                    }, [
                        React.createElement('span', { key: 'username-text' }, user?.username || 'User'),
                        React.createElement('span', { key: 'dropdown-arrow' }, ' ▼')
                    ]),
                    showUserDropdown && React.createElement('div', {
                        key: 'user-dropdown-menu',
                        style: {
                            position: 'absolute',
                            top: '100%',
                            right: 0,
                            marginTop: '4px',
                            background: 'rgba(0, 0, 0, 0.9)',
                            backdropFilter: 'blur(20px)',
                            borderRadius: '8px',
                            border: '1px solid rgba(255, 255, 255, 0.2)',
                            boxShadow: '0 10px 25px rgba(0, 0, 0, 0.3)',
                            zIndex: 1000,
                            minWidth: '180px',
                            overflow: 'hidden'
                        }
                    }, [
                        React.createElement('button', {
                            key: 'change-password-option',
                            onClick: () => {
                                setShowUserDropdown(false);
                                setShowChangePasswordModal(true);
                            },
                            style: {
                                width: '100%',
                                padding: '12px 16px',
                                background: 'transparent',
                                border: 'none',
                                color: 'white',
                                cursor: 'pointer',
                                fontSize: '14px',
                                textAlign: 'left',
                                display: 'flex',
                                alignItems: 'center',
                                gap: '8px',
                                borderBottom: '1px solid rgba(255, 255, 255, 0.1)'
                            },
                            onMouseEnter: (e) => e.target.style.background = 'rgba(255, 255, 255, 0.1)',
                            onMouseLeave: (e) => e.target.style.background = 'transparent'
                        }, [
                            React.createElement('span', { key: 'password-icon' }, '🔐'),
                            React.createElement('span', { key: 'password-text' }, ' Change Password')
                        ]),
                        user?.username === 'admin' && React.createElement('button', {
                            key: 'admin-panel-option',
                            onClick: () => {
                                setShowUserDropdown(false);
                                window.location.href = '/admin.html';
                            },
                            style: {
                                width: '100%',
                                padding: '12px 16px',
                                background: 'transparent',
                                border: 'none',
                                color: 'white',
                                cursor: 'pointer',
                                fontSize: '14px',
                                textAlign: 'left',
                                display: 'flex',
                                alignItems: 'center',
                                gap: '8px',
                                borderBottom: '1px solid rgba(255, 255, 255, 0.1)'
                            },
                            onMouseEnter: (e) => e.target.style.background = 'rgba(255, 255, 255, 0.1)',
                            onMouseLeave: (e) => e.target.style.background = 'transparent'
                        }, [
                            React.createElement('span', { key: 'admin-icon' }, '⚙️'),
                            React.createElement('span', { key: 'admin-text' }, ' Admin Panel')
                        ]),
                        React.createElement('button', {
                            key: 'logout-option',
                            onClick: () => {
                                setShowUserDropdown(false);
                                handleLogout();
                            },
                            style: {
                                width: '100%',
                                padding: '12px 16px',
                                background: 'transparent',
                                border: 'none',
                                color: '#ef4444',
                                cursor: 'pointer',
                                fontSize: '14px',
                                textAlign: 'left',
                                display: 'flex',
                                alignItems: 'center',
                                gap: '8px'
                            },
                            onMouseEnter: (e) => e.target.style.background = 'rgba(239, 68, 68, 0.1)',
                            onMouseLeave: (e) => e.target.style.background = 'transparent'
                        }, [
                            React.createElement('span', { key: 'logout-icon' }, '🚪'),
                            React.createElement('span', { key: 'logout-text' }, ' Logout')
                        ])
                    ])
                ])
            ])
        ]),

        // Toolbar
        React.createElement('div', {
            key: 'toolbar',
            style: {
                padding: '16px',
                background: 'rgba(52, 73, 94, 0.6)',
                display: 'flex',
                alignItems: 'center',
                gap: '12px',
                borderBottom: '1px solid rgba(173, 181, 189, 0.2)'
            }
        }, [
            React.createElement('input', {
                key: 'search-input',
                type: 'text',
                placeholder: 'Search files...',
                title: 'Search files and folders',
                value: searchQuery,
                onChange: (e) => {
                    const query = e.target.value;
                    setSearchQuery(query);
                    clearTimeout(timeoutIdRef.current);
                    timeoutIdRef.current = setTimeout(() => {
                        performSearch(query);
                    }, 300);
                },
                style: {
                    flex: 1,
                    padding: '10px 16px',
                    border: '1px solid rgba(255, 255, 255, 0.2)',
                    borderRadius: '8px',
                    background: 'rgba(255, 255, 255, 0.05)',
                    color: 'white',
                    fontSize: '14px'
                }
            }),
            React.createElement('button', {
                key: 'view-mode-button',
                title: 'Toggle view mode',
                onClick: () => setViewMode(viewMode === 'grid' ? 'list' : 'grid'),
                style: {
                    background: 'rgba(255, 255, 255, 0.1)',
                    border: 'none',
                    borderRadius: '8px',
                    padding: '10px',
                    color: 'white',
                    cursor: 'pointer',
                    display: 'flex',
                    alignItems: 'center',
                    justifyContent: 'center'
                }
            }, viewMode === 'grid' ? '📊' : '📝'),
            React.createElement('button', {
                key: 'refresh-button',
                title: 'Refresh',
                onClick: handleRefresh,
                style: {
                    background: 'rgba(255, 255, 255, 0.1)',
                    border: 'none',
                    borderRadius: '8px',
                    padding: '10px',
                    color: 'white',
                    cursor: 'pointer',
                    display: 'flex',
                    alignItems: 'center',
                    justifyContent: 'center'
                }
            }, '🔄'),
            React.createElement('button', {
                key: 'upload-button',
                onClick: () => setShowUploadModal(true),
                style: {
                    background: 'linear-gradient(135deg, #10b981, #059669)',
                    border: 'none',
                    borderRadius: '8px',
                    padding: '10px 16px',
                    color: 'white',
                    cursor: 'pointer',
                    fontSize: '14px',
                    display: 'flex',
                    alignItems: 'center',
                    gap: '6px'
                }
            }, [
                React.createElement('span', { key: 'upload-icon' }, '📤'),
                React.createElement('span', { key: 'upload-text' }, ' Upload')
            ]),
            React.createElement('div', {
                key: 'actions-dropdown-container',
                style: { position: 'relative' }
            }, [
                React.createElement('button', {
                    key: 'actions-dropdown-toggle',
                    onClick: (e) => {
                        e.stopPropagation();
                        setShowActionsDropdown(!showActionsDropdown);
                    },
                    style: {
                        background: 'linear-gradient(135deg, #8b5cf6, #7c3aed)',
                        border: 'none',
                        borderRadius: '8px',
                        padding: '10px 16px',
                        color: 'white',
                        cursor: 'pointer',
                        fontSize: '14px',
                        display: 'flex',
                        alignItems: 'center',
                        gap: '6px',
                        transition: 'all 0.3s ease'
                    }
                }, [
                    React.createElement('span', { key: 'actions-icon' }, '⚡'),
                    React.createElement('span', { key: 'actions-text' }, 'Actions'),
                    React.createElement('span', {
                        key: 'dropdown-arrow',
                        style: {
                            transition: 'transform 0.3s ease',
                            transform: showActionsDropdown ? 'rotate(180deg)' : 'rotate(0deg)'
                        }
                    }, ' ▼')
                ]),
                showActionsDropdown && React.createElement('div', {
                    key: 'actions-dropdown-menu',
                    style: {
                        position: 'absolute',
                        top: '100%',
                        right: 0,
                        marginTop: '8px',
                        background: 'rgba(20, 20, 30, 0.98)',
                        backdropFilter: 'blur(20px)',
                        borderRadius: '12px',
                        border: '1px solid rgba(139, 92, 246, 0.3)',
                        boxShadow: '0 10px 40px rgba(0, 0, 0, 0.5), 0 0 20px rgba(139, 92, 246, 0.2)',
                        zIndex: 1000,
                        minWidth: '220px',
                        overflow: 'hidden',
                        animation: 'slideDown 0.3s ease-out'
                    }
                }, [
                    React.createElement('style', {
                        key: 'dropdown-animation'
                    }, `
                        @keyframes slideDown {
                            from {
                                opacity: 0;
                                transform: translateY(-10px) scale(0.95);
                            }
                            to {
                                opacity: 1;
                                transform: translateY(0) scale(1);
                            }
                        }
                    `),
                    React.createElement('div', {
                        key: 'dropdown-header',
                        style: {
                            padding: '12px 16px',
                            borderBottom: '1px solid rgba(139, 92, 246, 0.2)',
                            fontSize: '12px',
                            fontWeight: '600',
                            color: 'rgba(255, 255, 255, 0.5)',
                            textTransform: 'uppercase',
                            letterSpacing: '1px'
                        }
                    }, 'File Operations'),
                    React.createElement('button', {
                        key: 'new-folder-option',
                        onClick: () => {
                            setNewFolderName('');
                            setShowNewFolderModal(true);
                            setShowActionsDropdown(false);
                        },
                        style: {
                            width: '100%',
                            padding: '14px 16px',
                            background: 'transparent',
                            border: 'none',
                            color: 'white',
                            cursor: 'pointer',
                            fontSize: '14px',
                            textAlign: 'left',
                            display: 'flex',
                            alignItems: 'center',
                            gap: '12px',
                            transition: 'all 0.2s ease',
                            borderBottom: '1px solid rgba(255, 255, 255, 0.05)'
                        },
                        onMouseEnter: (e) => {
                            e.target.style.background = 'rgba(139, 92, 246, 0.2)';
                            e.target.style.paddingLeft = '20px';
                        },
                        onMouseLeave: (e) => {
                            e.target.style.background = 'transparent';
                            e.target.style.paddingLeft = '16px';
                        }
                    }, [
                        React.createElement('span', { key: 'folder-icon', style: { fontSize: '18px' } }, '📁'),
                        React.createElement('span', { key: 'folder-text' }, 'New Folder')
                    ]),
                    React.createElement('button', {
                        key: 'copy-option',
                        onClick: handleCopy,
                        disabled: selectedFiles.length === 0,
                        style: {
                            width: '100%',
                            padding: '14px 16px',
                            background: 'transparent',
                            border: 'none',
                            color: selectedFiles.length === 0 ? 'rgba(255, 255, 255, 0.3)' : 'white',
                            cursor: selectedFiles.length === 0 ? 'not-allowed' : 'pointer',
                            fontSize: '14px',
                            textAlign: 'left',
                            display: 'flex',
                            alignItems: 'center',
                            gap: '12px',
                            transition: 'all 0.2s ease',
                            borderBottom: '1px solid rgba(255, 255, 255, 0.05)',
                            opacity: selectedFiles.length === 0 ? 0.5 : 1
                        },
                        onMouseEnter: (e) => {
                            if (selectedFiles.length > 0) {
                                e.target.style.background = 'rgba(59, 130, 246, 0.2)';
                                e.target.style.paddingLeft = '20px';
                            }
                        },
                        onMouseLeave: (e) => {
                            e.target.style.background = 'transparent';
                            e.target.style.paddingLeft = '16px';
                        }
                    }, [
                        React.createElement('span', { key: 'copy-icon', style: { fontSize: '18px' } }, '📋'),
                        React.createElement('div', { key: 'copy-content', style: { flex: 1 } }, [
                            React.createElement('div', { key: 'copy-text' }, 'Copy'),
                            selectedFiles.length > 0 && React.createElement('div', {
                                key: 'copy-count',
                                style: {
                                    fontSize: '11px',
                                    color: 'rgba(255, 255, 255, 0.5)',
                                    marginTop: '2px'
                                }
                            }, `${selectedFiles.length} item(s) selected`)
                        ])
                    ]),
                    React.createElement('button', {
                        key: 'cut-option',
                        onClick: handleCut,
                        disabled: selectedFiles.length === 0,
                        style: {
                            width: '100%',
                            padding: '14px 16px',
                            background: 'transparent',
                            border: 'none',
                            color: selectedFiles.length === 0 ? 'rgba(255, 255, 255, 0.3)' : 'white',
                            cursor: selectedFiles.length === 0 ? 'not-allowed' : 'pointer',
                            fontSize: '14px',
                            textAlign: 'left',
                            display: 'flex',
                            alignItems: 'center',
                            gap: '12px',
                            transition: 'all 0.2s ease',
                            borderBottom: '1px solid rgba(255, 255, 255, 0.05)',
                            opacity: selectedFiles.length === 0 ? 0.5 : 1
                        },
                        onMouseEnter: (e) => {
                            if (selectedFiles.length > 0) {
                                e.target.style.background = 'rgba(251, 146, 60, 0.2)';
                                e.target.style.paddingLeft = '20px';
                            }
                        },
                        onMouseLeave: (e) => {
                            e.target.style.background = 'transparent';
                            e.target.style.paddingLeft = '16px';
                        }
                    }, [
                        React.createElement('span', { key: 'cut-icon', style: { fontSize: '18px' } }, '✂️'),
                        React.createElement('div', { key: 'cut-content', style: { flex: 1 } }, [
                            React.createElement('div', { key: 'cut-text' }, 'Move (Cut)'),
                            selectedFiles.length > 0 && React.createElement('div', {
                                key: 'cut-count',
                                style: {
                                    fontSize: '11px',
                                    color: 'rgba(255, 255, 255, 0.5)',
                                    marginTop: '2px'
                                }
                            }, `${selectedFiles.length} item(s) selected`)
                        ])
                    ]),
                    React.createElement('button', {
                        key: 'paste-option',
                        onClick: handlePaste,
                        disabled: clipboard.items.length === 0,
                        style: {
                            width: '100%',
                            padding: '14px 16px',
                            background: 'transparent',
                            border: 'none',
                            color: clipboard.items.length === 0 ? 'rgba(255, 255, 255, 0.3)' : 'white',
                            cursor: clipboard.items.length === 0 ? 'not-allowed' : 'pointer',
                            fontSize: '14px',
                            textAlign: 'left',
                            display: 'flex',
                            alignItems: 'center',
                            gap: '12px',
                            transition: 'all 0.2s ease',
                            borderBottom: '1px solid rgba(255, 255, 255, 0.05)',
                            opacity: clipboard.items.length === 0 ? 0.5 : 1
                        },
                        onMouseEnter: (e) => {
                            if (clipboard.items.length > 0) {
                                e.target.style.background = 'rgba(34, 197, 94, 0.2)';
                                e.target.style.paddingLeft = '20px';
                            }
                        },
                        onMouseLeave: (e) => {
                            e.target.style.background = 'transparent';
                            e.target.style.paddingLeft = '16px';
                        }
                    }, [
                        React.createElement('span', { key: 'paste-icon', style: { fontSize: '18px' } }, '📌'),
                        React.createElement('div', { key: 'paste-content', style: { flex: 1 } }, [
                            React.createElement('div', { key: 'paste-text' }, 'Paste'),
                            React.createElement('div', {
                                key: 'paste-info',
                                style: {
                                    fontSize: '11px',
                                    color: 'rgba(255, 255, 255, 0.5)',
                                    marginTop: '2px'
                                }
                            }, clipboard.items.length > 0
                                ? `${clipboard.items.length} item(s) • ${clipboard.action === 'copy' ? 'Copy' : 'Move'}`
                                : 'Clipboard empty')
                        ])
                    ]),
                    React.createElement('button', {
                        key: 'rename-option',
                        onClick: handleRenameClick,
                        disabled: selectedFiles.length !== 1,
                        style: {
                            width: '100%',
                            padding: '14px 16px',
                            background: 'transparent',
                            border: 'none',
                            color: selectedFiles.length !== 1 ? 'rgba(255, 255, 255, 0.3)' : 'white',
                            cursor: selectedFiles.length !== 1 ? 'not-allowed' : 'pointer',
                            fontSize: '14px',
                            textAlign: 'left',
                            display: 'flex',
                            alignItems: 'center',
                            gap: '12px',
                            transition: 'all 0.2s ease',
                            opacity: selectedFiles.length !== 1 ? 0.5 : 1
                        },
                        onMouseEnter: (e) => {
                            if (selectedFiles.length === 1) {
                                e.target.style.background = 'rgba(168, 85, 247, 0.2)';
                                e.target.style.paddingLeft = '20px';
                            }
                        },
                        onMouseLeave: (e) => {
                            e.target.style.background = 'transparent';
                            e.target.style.paddingLeft = '16px';
                        }
                    }, [
                        React.createElement('span', { key: 'rename-icon', style: { fontSize: '18px' } }, '✏️'),
                        React.createElement('div', { key: 'rename-content', style: { flex: 1 } }, [
                            React.createElement('div', { key: 'rename-text' }, 'Rename'),
                            selectedFiles.length === 1 && React.createElement('div', {
                                key: 'rename-file',
                                style: {
                                    fontSize: '11px',
                                    color: 'rgba(255, 255, 255, 0.5)',
                                    marginTop: '2px',
                                    whiteSpace: 'nowrap',
                                    overflow: 'hidden',
                                    textOverflow: 'ellipsis'
                                }
                            }, selectedFiles[0].name)
                        ])
                    ])
                ])
            ]),
            selectedFiles.length > 0 && React.createElement('button', {
                onClick: deleteSelectedFiles,
                key: 'delete-selected',
                style: {
                    background: 'linear-gradient(135deg, #ef4444, #dc2626)',
                    border: 'none',
                    borderRadius: '8px',
                    padding: '10px 16px',
                    color: 'white',
                    cursor: 'pointer',
                    fontSize: '14px',
                    display: 'flex',
                    alignItems: 'center',
                    gap: '6px'
                }
            }, [
                React.createElement('span', { key: 'delete-icon' }, '🗑️'),
                React.createElement('span', { key: 'delete-text' }, ` Delete (${selectedFiles.length})`)
            ]),

            selectedFiles.length > 0 && React.createElement('button', {
                onClick: handleDownload,
                key: 'download-selected',
                style: {
                    background: 'linear-gradient(135deg, #3b82f6, #2563eb)',
                    border: 'none',
                    borderRadius: '8px',
                    padding: '10px 16px',
                    color: 'white',
                    cursor: 'pointer',
                    fontSize: '14px',
                    display: 'flex',
                    alignItems: 'center',
                    gap: '6px'
                }
            }, [
                React.createElement('span', { key: 'download-icon' }, '⬇️'),
                React.createElement('span', { key: 'download-text' }, ` Download (${selectedFiles.length})`)
            ]),

        ]),

        // File Browser Content
        React.createElement('div', {
            key: 'content',
            style: {
                flex: 1,
                padding: '16px',
                overflow: 'auto',
                position: 'relative'
            },
            onDragEnter: handleDragEnter,
            onDragOver: handleDragOver,
            onDragLeave: handleDragLeave,
            onDrop: handleDrop
        }, [
            // Show upload area overlay when dragging
            isDragging && React.createElement('div', {
                key: 'drag-overlay',
                style: {
                    position: 'absolute',
                    top: 0,
                    left: 0,
                    right: 0,
                    bottom: 0,
                    background: 'rgba(59, 130, 246, 0.2)',
                    border: '3px dashed #3b82f6',
                    borderRadius: '12px',
                    display: 'flex',
                    alignItems: 'center',
                    justifyContent: 'center',
                    zIndex: 999,
                    pointerEvents: 'none'
                }
            }, [
                React.createElement('div', {
                    key: 'drag-text',
                    style: {
                        textAlign: 'center',
                        padding: '40px'
                    }
                }, [
                    React.createElement('div', {
                        key: 'drag-icon',
                        style: {
                            fontSize: '64px',
                            marginBottom: '16px'
                        }
                    }, '📤'),
                    React.createElement('p', {
                        key: 'drag-message',
                        style: {
                            fontSize: '24px',
                            fontWeight: 'bold',
                            color: '#3b82f6',
                            margin: 0
                        }
                    }, 'Drop files here to upload')
                ])
            ]),

            error ? React.createElement('div', {
                key: 'error',
                style: {
                    textAlign: 'center',
                    padding: '40px',
                    color: '#ef4444'
                }
            }, [
                React.createElement('div', {
                    key: 'error-icon',
                    style: { fontSize: '48px', marginBottom: '16px' }
                }, '❌'),
                React.createElement('p', {
                    key: 'error-text',
                    style: { margin: 0, fontSize: '16px' }
                }, error)
            ]) : validFilteredFiles.length === 0 ? React.createElement('div', {
                key: 'empty',
                style: {
                    textAlign: 'center',
                    padding: '40px',
                    color: 'rgba(255, 255, 255, 0.6)'
                }
            }, [
                React.createElement('div', {
                    key: 'empty-icon',
                    style: { fontSize: '64px', marginBottom: '16px' }
                }, searchQuery ? '🔍' : '📁'),
                React.createElement('p', {
                    key: 'empty-text',
                    style: { margin: 0, fontSize: '18px' }
                }, searchQuery ? `No files found matching "${searchQuery}"` : 'This folder is empty'),
                searchQuery && React.createElement('button', {
                    key: 'clear-search',
                    onClick: () => setSearchQuery(''),
                    style: {
                        background: 'rgba(59, 130, 246, 0.2)',
                        border: '1px solid rgba(59, 130, 246, 0.5)',
                        borderRadius: '8px',
                        padding: '10px 16px',
                        color: 'white',
                        cursor: 'pointer',
                        fontSize: '14px',
                        marginTop: '16px'
                    }
                }, 'Clear Search')
            ]) : React.createElement('div', {
                key: 'files-container',
                style: viewMode === 'grid' ? {
                    display: 'grid',
                    gridTemplateColumns: 'repeat(auto-fill, minmax(280px, 1fr))',
                    gap: '16px'
                } : {
                    display: 'flex',
                    flexDirection: 'column',
                    gap: '8px'
                }
            }, fileItems)
        ]),

        // Upload Modal
        showUploadModal && React.createElement('div', {
            key: 'upload-modal',
            style: {
                position: 'fixed',
                top: 0,
                left: 0,
                right: 0,
                bottom: 0,
                background: 'rgba(0, 0, 0, 0.7)',
                backdropFilter: 'blur(8px)',
                display: 'flex',
                alignItems: 'center',
                justifyContent: 'center',
                zIndex: 1000
            },
            onClick: (e) => {
                if (e.target === e.currentTarget) {
                    setShowUploadModal(false);
                    setUploadingFiles([]);
                }
            }
        }, [
            React.createElement('div', {
                style: {
                    background: 'rgba(30, 40, 50, 0.95)',
                    backdropFilter: 'blur(20px)',
                    borderRadius: '16px',
                    padding: '32px',
                    width: '560px',
                    maxWidth: '90%',
                    boxShadow: '0 25px 50px rgba(0, 0, 0, 0.5), inset 0 1px 0 rgba(255, 255, 255, 0.1)',
                    border: '1px solid rgba(255, 255, 255, 0.1)'
                }
            }, [
                React.createElement('h2', {
                    style: {
                        color: 'white',
                        margin: '0 0 8px 0',
                        fontSize: '24px',
                        fontWeight: '600',
                        textAlign: 'center'
                    }
                }, '📤 Upload Files'),

                React.createElement('p', {
                    style: {
                        color: 'rgba(255, 255, 255, 0.6)',
                        margin: '0 0 24px 0',
                        fontSize: '14px',
                        textAlign: 'center'
                    }
                }, `Uploading to: ${currentPath || '/'}`),

                React.createElement('div', {
                    style: {
                        marginBottom: '24px'
                    },
                    onDragEnter: (e) => {
                        e.preventDefault();
                        e.stopPropagation();
                    },
                    onDragOver: (e) => {
                        e.preventDefault();
                        e.stopPropagation();
                        e.currentTarget.style.borderColor = '#3b82f6';
                        e.currentTarget.style.background = 'rgba(59, 130, 246, 0.1)';
                    },
                    onDragLeave: (e) => {
                        e.preventDefault();
                        e.stopPropagation();
                        e.currentTarget.style.borderColor = 'rgba(59, 130, 246, 0.4)';
                        e.currentTarget.style.background = 'rgba(59, 130, 246, 0.05)';
                    },
                    onDrop: (e) => {
                        e.preventDefault();
                        e.stopPropagation();
                        e.currentTarget.style.borderColor = 'rgba(59, 130, 246, 0.4)';
                        e.currentTarget.style.background = 'rgba(59, 130, 246, 0.05)';
                        const files = Array.from(e.dataTransfer.files);
                        if (files.length > 0) {
                            setUploadingFiles(files);
                        }
                    }
                }, [
                    React.createElement('div', {
                        style: {
                            padding: '40px 20px',
                            border: '2px dashed rgba(59, 130, 246, 0.4)',
                            borderRadius: '12px',
                            background: 'rgba(59, 130, 246, 0.05)',
                            textAlign: 'center',
                            transition: 'all 0.3s ease',
                            cursor: 'pointer'
                        },
                        onClick: () => {
                            document.getElementById('file-input-upload').click();
                        }
                    }, [
                        React.createElement('div', {
                            key: 'upload-icon',
                            style: {
                                fontSize: '48px',
                                marginBottom: '16px'
                            }
                        }, '📁'),
                        React.createElement('p', {
                            key: 'upload-text-1',
                            style: {
                                color: 'rgba(255, 255, 255, 0.9)',
                                fontSize: '16px',
                                fontWeight: '500',
                                margin: '0 0 8px 0'
                            }
                        }, 'Drag and drop files here'),
                        React.createElement('p', {
                            key: 'upload-text-2',
                            style: {
                                color: 'rgba(255, 255, 255, 0.5)',
                                fontSize: '14px',
                                margin: '0 0 16px 0'
                            }
                        }, 'or'),
                        React.createElement('button', {
                            key: 'browse-button',
                            type: 'button',
                            onClick: (e) => {
                                e.stopPropagation();
                                document.getElementById('file-input-upload').click();
                            },
                            style: {
                                padding: '10px 24px',
                                background: 'rgba(59, 130, 246, 0.2)',
                                border: '1px solid rgba(59, 130, 246, 0.5)',
                                borderRadius: '8px',
                                color: '#60a5fa',
                                cursor: 'pointer',
                                fontSize: '14px',
                                fontWeight: '500',
                                transition: 'all 0.2s ease'
                            },
                            onMouseEnter: (e) => {
                                e.target.style.background = 'rgba(59, 130, 246, 0.3)';
                                e.target.style.borderColor = '#3b82f6';
                            },
                            onMouseLeave: (e) => {
                                e.target.style.background = 'rgba(59, 130, 246, 0.2)';
                                e.target.style.borderColor = 'rgba(59, 130, 246, 0.5)';
                            }
                        }, 'Browse Files')
                    ]),

                    React.createElement('input', {
                        id: 'file-input-upload',
                        type: 'file',
                        multiple: true,
                        onChange: (e) => {
                            setUploadingFiles(Array.from(e.target.files));
                        },
                        style: {
                            display: 'none'
                        }
                    })
                ]),
                
                uploadingFiles.length > 0 && React.createElement('div', {
                    style: {
                        marginBottom: '24px',
                        maxHeight: '200px',
                        overflowY: 'auto',
                        padding: '16px',
                        background: 'rgba(0, 0, 0, 0.2)',
                        borderRadius: '12px',
                        border: '1px solid rgba(255, 255, 255, 0.1)'
                    }
                }, [
                    React.createElement('h3', {
                        style: {
                            color: 'white',
                            margin: '0 0 12px 0',
                            fontSize: '16px',
                            fontWeight: '600',
                            display: 'flex',
                            alignItems: 'center',
                            gap: '8px'
                        }
                    }, [
                        React.createElement('span', { key: 'check-icon' }, '✓'),
                        React.createElement('span', { key: 'files-count' }, `${uploadingFiles.length} file(s) selected`)
                    ]),

                    React.createElement('ul', {
                        style: {
                            listStyle: 'none',
                            padding: 0,
                            margin: 0
                        }
                    }, uploadingFiles.map((file, index) =>
                        React.createElement('li', {
                            key: index,
                            style: {
                                padding: '10px 12px',
                                background: 'rgba(59, 130, 246, 0.1)',
                                border: '1px solid rgba(59, 130, 246, 0.2)',
                                borderRadius: '8px',
                                marginBottom: '6px',
                                fontSize: '14px',
                                color: 'rgba(255, 255, 255, 0.95)',
                                display: 'flex',
                                alignItems: 'center',
                                gap: '10px',
                                transition: 'all 0.2s ease'
                            }
                        }, [
                            React.createElement('span', {
                                key: 'file-icon',
                                style: { fontSize: '18px' }
                            }, '📄'),
                            React.createElement('span', {
                                key: 'file-name',
                                style: {
                                    flex: 1,
                                    whiteSpace: 'nowrap',
                                    overflow: 'hidden',
                                    textOverflow: 'ellipsis'
                                }
                            }, file.name),
                            React.createElement('span', {
                                key: 'file-size',
                                style: {
                                    fontSize: '12px',
                                    color: 'rgba(255, 255, 255, 0.5)'
                                }
                            }, `${(file.size / 1024).toFixed(1)} KB`)
                        ])
                    ))
                ]),
                
                React.createElement('div', {
                    style: {
                        display: 'flex',
                        gap: '12px'
                    }
                }, [
                    React.createElement('button', {
                        onClick: () => {
                            setShowUploadModal(false);
                            setUploadingFiles([]);
                        },
                        style: {
                            flex: 1,
                            padding: '14px',
                            background: 'rgba(255, 255, 255, 0.08)',
                            backdropFilter: 'blur(10px)',
                            border: '1px solid rgba(255, 255, 255, 0.2)',
                            borderRadius: '10px',
                            color: 'rgba(255, 255, 255, 0.9)',
                            cursor: 'pointer',
                            fontSize: '15px',
                            fontWeight: '500',
                            transition: 'all 0.2s ease'
                        },
                        onMouseEnter: (e) => {
                            e.target.style.background = 'rgba(255, 255, 255, 0.15)';
                            e.target.style.borderColor = 'rgba(255, 255, 255, 0.3)';
                        },
                        onMouseLeave: (e) => {
                            e.target.style.background = 'rgba(255, 255, 255, 0.08)';
                            e.target.style.borderColor = 'rgba(255, 255, 255, 0.2)';
                        }
                    }, 'Cancel'),

                    React.createElement('button', {
                        onClick: () => handleFileUpload(uploadingFiles),
                        disabled: uploadingFiles.length === 0,
                        style: {
                            flex: 1,
                            padding: '14px',
                            background: uploadingFiles.length === 0
                                ? 'rgba(100, 100, 100, 0.3)'
                                : 'linear-gradient(135deg, #10b981, #059669)',
                            border: 'none',
                            borderRadius: '10px',
                            color: 'white',
                            cursor: uploadingFiles.length === 0 ? 'not-allowed' : 'pointer',
                            fontSize: '15px',
                            fontWeight: '600',
                            boxShadow: uploadingFiles.length === 0
                                ? 'none'
                                : '0 4px 12px rgba(16, 185, 129, 0.3)',
                            transition: 'all 0.2s ease',
                            opacity: uploadingFiles.length === 0 ? 0.5 : 1
                        },
                        onMouseEnter: (e) => {
                            if (uploadingFiles.length > 0) {
                                e.target.style.transform = 'translateY(-2px)';
                                e.target.style.boxShadow = '0 6px 20px rgba(16, 185, 129, 0.4)';
                            }
                        },
                        onMouseLeave: (e) => {
                            if (uploadingFiles.length > 0) {
                                e.target.style.transform = 'translateY(0)';
                                e.target.style.boxShadow = '0 4px 12px rgba(16, 185, 129, 0.3)';
                            }
                        }
                    }, uploadingFiles.length === 0
                        ? 'Upload'
                        : `Upload ${uploadingFiles.length} file${uploadingFiles.length > 1 ? 's' : ''}`)
                ])
            ])
        ]),

        // New Folder Modal
        showNewFolderModal && React.createElement('div', {
            key: 'new-folder-modal',
            style: {
                position: 'fixed',
                top: 0,
                left: 0,
                right: 0,
                bottom: 0,
                background: 'rgba(0, 0, 0, 0.8)',
                display: 'flex',
                alignItems: 'center',
                justifyContent: 'center',
                zIndex: 1000
            }
        }, [
            React.createElement('div', {
                style: {
                    background: 'rgba(30, 30, 30, 0.9)',
                    borderRadius: '12px',
                    padding: '32px',
                    width: '400px',
                    maxWidth: '90%',
                    boxShadow: '0 20px 25px rgba(0, 0, 0, 0.5)'
                }
            }, [
                React.createElement('h2', {
                    style: { 
                        color: 'white', 
                        margin: '0 0 24px 0',
                        fontSize: '22px',
                        textAlign: 'center'
                    }
                }, 'Create New Folder'),
                
                React.createElement('input', {
                    type: 'text',
                    placeholder: 'Folder name',
                    value: newFolderName,
                    onChange: (e) => setNewFolderName(e.target.value),
                    onKeyPress: (e) => {
                        if (e.key === 'Enter') {
                            createNewFolder();
                        }
                    },
                    style: {
                        width: '100%',
                        padding: '14px',
                        border: '1px solid rgba(255, 255, 255, 0.2)',
                        borderRadius: '8px',
                        background: 'rgba(255, 255, 255, 0.05)',
                        color: 'white',
                        fontSize: '16px',
                        marginBottom: '16px'
                    }
                }),
                
                error && React.createElement('div', {
                    key: 'folder-error',
                    style: { 
                        color: '#ef4444', 
                        textAlign: 'center',
                        padding: '12px',
                        background: 'rgba(239, 68, 68, 0.1)',
                        borderRadius: '8px',
                        marginBottom: '16px'
                    }
                }, error),
                
                React.createElement('div', {
                    style: {
                        display: 'flex',
                        gap: '12px'
                    }
                }, [
                    React.createElement('button', {
                        onClick: () => {
                            setShowNewFolderModal(false);
                            setNewFolderName('');
                            setError('');
                        },
                        style: {
                            flex: 1,
                            padding: '12px',
                            background: 'rgba(255, 255, 255, 0.1)',
                            border: '1px solid rgba(255, 255, 255, 0.2)',
                            borderRadius: '8px',
                            color: 'white',
                            cursor: 'pointer',
                            fontSize: '14px'
                        }
                    }, 'Cancel'),
                    
                    React.createElement('button', {
                        onClick: createNewFolder,
                        style: {
                            flex: 1,
                            padding: '12px',
                            background: 'linear-gradient(135deg, #3b82f6, #2563eb)',
                            border: 'none',
                            borderRadius: '8px',
                            color: 'white',
                            cursor: 'pointer',
                            fontSize: '14px'
                        }
                    }, 'Create')
                ])
            ])
        ]),

        // Rename Modal
        showRenameModal && React.createElement('div', {
            key: 'rename-modal',
            style: {
                position: 'fixed',
                top: 0,
                left: 0,
                right: 0,
                bottom: 0,
                background: 'rgba(0, 0, 0, 0.7)',
                backdropFilter: 'blur(8px)',
                display: 'flex',
                alignItems: 'center',
                justifyContent: 'center',
                zIndex: 1000
            },
            onClick: (e) => {
                if (e.target === e.currentTarget) {
                    setShowRenameModal(false);
                    setRenameTarget(null);
                    setNewName('');
                }
            }
        }, [
            React.createElement('div', {
                style: {
                    background: 'rgba(30, 40, 50, 0.95)',
                    backdropFilter: 'blur(20px)',
                    borderRadius: '16px',
                    padding: '32px',
                    width: '450px',
                    maxWidth: '90%',
                    boxShadow: '0 25px 50px rgba(0, 0, 0, 0.5), inset 0 1px 0 rgba(255, 255, 255, 0.1)',
                    border: '1px solid rgba(255, 255, 255, 0.1)'
                }
            }, [
                React.createElement('h2', {
                    style: {
                        color: 'white',
                        margin: '0 0 8px 0',
                        fontSize: '24px',
                        fontWeight: '600',
                        textAlign: 'center',
                        display: 'flex',
                        alignItems: 'center',
                        justifyContent: 'center',
                        gap: '10px'
                    }
                }, [
                    React.createElement('span', { key: 'rename-icon' }, '✏️'),
                    React.createElement('span', { key: 'rename-title' }, 'Rename File')
                ]),

                React.createElement('p', {
                    style: {
                        color: 'rgba(255, 255, 255, 0.6)',
                        margin: '0 0 24px 0',
                        fontSize: '14px',
                        textAlign: 'center'
                    }
                }, renameTarget ? `Renaming: ${renameTarget.name}` : ''),

                React.createElement('input', {
                    type: 'text',
                    placeholder: 'Enter new name',
                    value: newName,
                    onChange: (e) => setNewName(e.target.value),
                    onKeyPress: (e) => {
                        if (e.key === 'Enter') {
                            executeRename();
                        }
                    },
                    autoFocus: true,
                    style: {
                        width: '100%',
                        padding: '14px 16px',
                        border: '1px solid rgba(139, 92, 246, 0.3)',
                        borderRadius: '10px',
                        background: 'rgba(139, 92, 246, 0.05)',
                        color: 'white',
                        fontSize: '15px',
                        marginBottom: '24px',
                        outline: 'none',
                        transition: 'all 0.2s ease'
                    }
                }),

                error && React.createElement('div', {
                    key: 'rename-error',
                    style: {
                        color: '#ef4444',
                        textAlign: 'center',
                        padding: '12px',
                        background: 'rgba(239, 68, 68, 0.1)',
                        borderRadius: '8px',
                        marginBottom: '16px',
                        fontSize: '14px'
                    }
                }, error),

                React.createElement('div', {
                    style: {
                        display: 'flex',
                        gap: '12px'
                    }
                }, [
                    React.createElement('button', {
                        key: 'cancel-rename',
                        onClick: () => {
                            setShowRenameModal(false);
                            setRenameTarget(null);
                            setNewName('');
                            setError('');
                        },
                        style: {
                            flex: 1,
                            padding: '14px',
                            background: 'rgba(255, 255, 255, 0.08)',
                            backdropFilter: 'blur(10px)',
                            border: '1px solid rgba(255, 255, 255, 0.2)',
                            borderRadius: '10px',
                            color: 'rgba(255, 255, 255, 0.9)',
                            cursor: 'pointer',
                            fontSize: '15px',
                            fontWeight: '500',
                            transition: 'all 0.2s ease'
                        },
                        onMouseEnter: (e) => {
                            e.target.style.background = 'rgba(255, 255, 255, 0.15)';
                            e.target.style.borderColor = 'rgba(255, 255, 255, 0.3)';
                        },
                        onMouseLeave: (e) => {
                            e.target.style.background = 'rgba(255, 255, 255, 0.08)';
                            e.target.style.borderColor = 'rgba(255, 255, 255, 0.2)';
                        }
                    }, 'Cancel'),

                    React.createElement('button', {
                        key: 'confirm-rename',
                        onClick: executeRename,
                        disabled: !newName.trim(),
                        style: {
                            flex: 1,
                            padding: '14px',
                            background: !newName.trim()
                                ? 'rgba(100, 100, 100, 0.3)'
                                : 'linear-gradient(135deg, #8b5cf6, #7c3aed)',
                            border: 'none',
                            borderRadius: '10px',
                            color: 'white',
                            cursor: !newName.trim() ? 'not-allowed' : 'pointer',
                            fontSize: '15px',
                            fontWeight: '600',
                            boxShadow: !newName.trim()
                                ? 'none'
                                : '0 4px 12px rgba(139, 92, 246, 0.3)',
                            transition: 'all 0.2s ease',
                            opacity: !newName.trim() ? 0.5 : 1
                        },
                        onMouseEnter: (e) => {
                            if (newName.trim()) {
                                e.target.style.transform = 'translateY(-2px)';
                                e.target.style.boxShadow = '0 6px 20px rgba(139, 92, 246, 0.4)';
                            }
                        },
                        onMouseLeave: (e) => {
                            if (newName.trim()) {
                                e.target.style.transform = 'translateY(0)';
                                e.target.style.boxShadow = '0 4px 12px rgba(139, 92, 246, 0.3)';
                            }
                        }
                    }, 'Rename')
                ])
            ])
        ]),

        // Change Password Modal
        showChangePasswordModal && React.createElement('div', {
            key: 'change-password-modal',
            style: {
                position: 'fixed',
                top: 0,
                left: 0,
                right: 0,
                bottom: 0,
                background: 'rgba(0, 0, 0, 0.8)',
                display: 'flex',
                alignItems: 'center',
                justifyContent: 'center',
                zIndex: 1000
            }
        }, [
            React.createElement('div', {
                style: {
                    background: 'rgba(30, 30, 30, 0.9)',
                    borderRadius: '12px',
                    padding: '32px',
                    width: '400px',
                    maxWidth: '90%',
                    boxShadow: '0 20px 25px rgba(0, 0, 0, 0.5)'
                }
            }, [
                React.createElement('h2', {
                    style: { 
                        color: 'white', 
                        margin: '0 0 24px 0',
                        fontSize: '22px',
                        textAlign: 'center'
                    }
                }, 'Change Password'),
                
                React.createElement('form', {
                    onSubmit: (e) => {
                        e.preventDefault();
                        const formData = new FormData(e.target);
                        const oldPassword = formData.get('oldPassword');
                        const newPassword = formData.get('newPassword');
                        const confirmPassword = formData.get('confirmPassword');
                        
                        if (newPassword !== confirmPassword) {
                            setError('Passwords do not match');
                            return;
                        }
                        
                        handleChangePassword(oldPassword, newPassword);
                    },
                    style: { display: 'flex', flexDirection: 'column', gap: '16px' }
                }, [
                    React.createElement('input', {
                        key: 'old-password',
                        name: 'oldPassword',
                        type: 'password',
                        placeholder: 'Current password',
                        required: true,
                        style: {
                            width: '100%',
                            padding: '14px',
                            border: '1px solid rgba(255, 255, 255, 0.2)',
                            borderRadius: '8px',
                            background: 'rgba(255, 255, 255, 0.05)',
                            color: 'white',
                            fontSize: '16px'
                        }
                    }),
                    
                    React.createElement('input', {
                        key: 'new-password',
                        name: 'newPassword',
                        type: 'password',
                        placeholder: 'New password',
                        required: true,
                        style: {
                            width: '100%',
                            padding: '14px',
                            border: '1px solid rgba(255, 255, 255, 0.2)',
                            borderRadius: '8px',
                            background: 'rgba(255, 255, 255, 0.05)',
                            color: 'white',
                            fontSize: '16px'
                        }
                    }),
                    
                    React.createElement('input', {
                        key: 'confirm-password',
                        name: 'confirmPassword',
                        type: 'password',
                        placeholder: 'Confirm new password',
                        required: true,
                        style: {
                            width: '100%',
                            padding: '14px',
                            border: '1px solid rgba(255, 255, 255, 0.2)',
                            borderRadius: '8px',
                            background: 'rgba(255, 255, 255, 0.05)',
                            color: 'white',
                            fontSize: '16px'
                        }
                    }),
                    
                    error && React.createElement('div', {
                        key: 'password-error',
                        style: { 
                            color: '#ef4444', 
                            textAlign: 'center',
                            padding: '12px',
                            background: 'rgba(239, 68, 68, 0.1)',
                            borderRadius: '8px'
                        }
                    }, error),
                    
                    React.createElement('div', {
                        key: 'password-buttons',
                        style: {
                            display: 'flex',
                            gap: '12px'
                        }
                    }, [
                        React.createElement('button', {
                            key: 'cancel-password',
                            type: 'button',
                            onClick: () => {
                                setShowChangePasswordModal(false);
                                setError('');
                            },
                            style: {
                                flex: 1,
                                padding: '12px',
                                background: 'rgba(255, 255, 255, 0.1)',
                                border: '1px solid rgba(255, 255, 255, 0.2)',
                                borderRadius: '8px',
                                color: 'white',
                                cursor: 'pointer',
                                fontSize: '14px'
                            }
                        }, 'Cancel'),
                        
                        React.createElement('button', {
                            key: 'save-password',
                            type: 'submit',
                            style: {
                                flex: 1,
                                padding: '12px',
                                background: 'linear-gradient(135deg, #3b82f6, #2563eb)',
                                border: 'none',
                                borderRadius: '8px',
                                color: 'white',
                                cursor: 'pointer',
                                fontSize: '14px'
                            }
                        }, 'Change Password')
                    ])
                ])
            ])
        ]),


    ]);
};

// Make FileBrowser component available globally  
if (!window.FileTransferApp) {
    window.FileTransferApp = {};
}
window.FileTransferApp.FileBrowser = FileBrowser;

// Export for use in main app
if (typeof module !== 'undefined' && module.exports) {
    module.exports = { FileBrowser };
}<|MERGE_RESOLUTION|>--- conflicted
+++ resolved
@@ -81,7 +81,6 @@
         try {
             setLoading(true);
             setError('');
-<<<<<<< HEAD
             const response = await fetch(`/api/files/search?q=${encodeURIComponent(query)}`, {
                 headers: { 'Authorization': `Bearer ${token}` }
             });
@@ -90,28 +89,6 @@
             const searchResults = await response.json();
             setFiles(searchResults);
             setCurrentPath('Search Results');
-=======
-            const response = await fetch('/api/files/search', {
-                method: 'POST',
-                headers: {
-                    'Content-Type': 'application/json',
-                    'Authorization': `Bearer ${token}`
-                },
-                body: JSON.stringify({ query })
-            });
-            
-            if (!response.ok) {
-                const errorData = await response.json().catch(() => ({ message: 'Search failed' }));
-                throw new Error(errorData.message || 'Search failed');
-            }
-            
-            const data = await response.json();
-            
-            // The backend returns a flat list of files from the search
-            const validFiles = data.files ? data.files.filter(f => f && f.name) : [];
-            setFiles(validFiles);
-            setDisplayPath(`Search results for "${query}"`);
->>>>>>> 12217500
         } catch (err) {
             setError(err.message);
         } finally {
